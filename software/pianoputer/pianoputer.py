--- conflicted
+++ resolved
@@ -489,8 +489,6 @@
     wavefile.close()
 
 
-<<<<<<< HEAD
-=======
     start = 0
     _, ints = read(wav_output_filename)
     print(ints)
@@ -509,7 +507,6 @@
     wavefile.writeframes(b''.join(trimmed))
     wavefile.close()
 
->>>>>>> 35103f05
 def setup_gpio():
     """
     Setup GPIO pins for LED outputs and button input
@@ -589,13 +586,6 @@
     # Setup GPIO
     setup_gpio()
     processing()
-<<<<<<< HEAD
-    # Information variables from parser
-    parser = get_parser()
-    wav_path, keyboard_path, clear_cache = process_args(parser, args)
-
-    while True:
-=======
     pygame.mixer.pre_init(44100, -16, 1, 512)
     pygame.init()
     midi_in = rtmidi.MidiIn()
@@ -618,31 +608,11 @@
         # Information variables from parser
         parser = get_parser()
         wav_path, keyboard_path, clear_cache = process_args(parser, args)
->>>>>>> 35103f05
         # Pull audio data from wave file
         audio_data, framerate_hz, channels = get_audio_data(wav_path)
         # Pull keyboard info from path
         results = get_keyboard_info(keyboard_path)
         keys, tones, color_to_key, key_color, key_txt_color = results
-<<<<<<< HEAD
-        key_sounds = get_or_create_key_sounds(
-            wav_path, framerate_hz, channels, tones, clear_cache, keys
-        )
-
-        _screen, keyboard = configure_pygame_audio_and_set_ui(
-            framerate_hz, channels, keyboard_path, color_to_key, key_color, key_txt_color
-        )
-
-        # Run play function
-        play_until_user_exits(keys, key_sounds, keyboard)
-        # Record Sound
-        record_sound()
-    # except Exception as e:
-    #     print(e)
-    #     error_indicator()
-    # finally:
-    #     GPIO.cleanup()
-=======
         #key_sounds = get_or_create_key_sounds(
         #    wav_path, framerate_hz, channels, tones, True, keys
         #)
@@ -681,8 +651,6 @@
         pygame.mixer.Sound.play(sounds[index])
     else:
         pygame.mixer.Sound.stop(sounds[index])
->>>>>>> 35103f05
-
 
 def print_device_info():
     """Helper function to print info on connected midi devices"""
